import json
from concurrent.futures import ThreadPoolExecutor
import functools
import threading
import requests
from bs4 import BeautifulSoup

from itchiodl.game import Game


class Library:
    """Representation of a user's game library"""

    def __init__(self, login, jobs=4):
        self.login = login
        self.games = []
        self.jobs = jobs

    def load_game_page(self, page):
        """Load a page of games via the API"""
        print("Loading page", page)
        r = requests.get(
            f"https://api.itch.io/profile/owned-keys?page={page}",
            headers={"Authorization": self.login},
        )
        j = json.loads(r.text)

        for s in j["owned_keys"]:
            self.games.append(Game(s))

        return len(j["owned_keys"])

    def load_owned_games(self):
        """Load all games in the library via the API"""
        page = 1
        while True:
            n = self.load_game_page(page)
            if n == 0:
                break
            page += 1

    def load_game(self, publisher, title):
        """Load a game by publisher and title"""
        rsp = requests.get(
            f"https://{publisher}.itch.io/{title}/data.json",
            headers={"Authorization": self.login},
        )
        j = json.loads(rsp.text)
        game_id = j["id"]
        gsp = requests.get(
            f"https://api.itch.io/games/{game_id}",
            headers={"Authorization": self.login},
        )
        k = json.loads(gsp.text)
        self.games.append(Game(k))

    def load_games(self, publisher):
        """Load all games by publisher"""
        rsp = requests.get(f"https://{publisher}.itch.io")
        soup = BeautifulSoup(rsp.text, "html.parser")
        for link in soup.select("a.game_link"):
            game_id = link.get("data-label").split(":")[1]
            gsp = requests.get(
                f"https://api.itch.io/games/{game_id}",
                headers={"Authorization": self.login},
            )
            k = json.loads(gsp.text)
            self.games.append(Game(k))

    def download_library(self, platform=None):
        """Download all games in the library"""
<<<<<<< HEAD

        with ThreadPoolExecutor(max_workers=self.jobs) as executor:
            i = 0
            l = len(self.games)

            def dl(g):
                x = g.download(self.login, platform)
                print(f"Downloaded {i} games of {l}")
                return x
=======
>>>>>>> 64673b7e

        with ThreadPoolExecutor(max_workers=self.jobs) as executor:
            i = [0]
            l = len(self.games)
            lock = threading.RLock()

            def dl(i, g):
                x = g.download(self.login, platform)
                with lock:
                    i[0] += 1
                print(f"Downloaded {g.name} ({i[0]} of {l})")
                return x

            executor.map(functools.partial(dl, i), self.games)<|MERGE_RESOLUTION|>--- conflicted
+++ resolved
@@ -69,19 +69,6 @@
 
     def download_library(self, platform=None):
         """Download all games in the library"""
-<<<<<<< HEAD
-
-        with ThreadPoolExecutor(max_workers=self.jobs) as executor:
-            i = 0
-            l = len(self.games)
-
-            def dl(g):
-                x = g.download(self.login, platform)
-                print(f"Downloaded {i} games of {l}")
-                return x
-=======
->>>>>>> 64673b7e
-
         with ThreadPoolExecutor(max_workers=self.jobs) as executor:
             i = [0]
             l = len(self.games)
